--- conflicted
+++ resolved
@@ -3,8 +3,6 @@
   {
    "cell_type": "code",
    "execution_count": null,
-<<<<<<< HEAD
-=======
    "metadata": {},
    "outputs": [],
    "source": [
@@ -15,7 +13,6 @@
   {
    "cell_type": "code",
    "execution_count": null,
->>>>>>> 7fa0cf4f
    "metadata": {},
    "outputs": [],
    "source": [
@@ -114,13 +111,7 @@
   {
    "cell_type": "code",
    "execution_count": null,
-<<<<<<< HEAD
-   "metadata": {
-    "scrolled": true
-   },
-=======
-   "metadata": {},
->>>>>>> 7fa0cf4f
+   "metadata": {},
    "outputs": [],
    "source": [
     "env = RLTe.RLTractEnvironment(dataset = 'ISMRM', step_width=0.8,\n",
@@ -138,13 +129,7 @@
   {
    "cell_type": "code",
    "execution_count": null,
-<<<<<<< HEAD
-   "metadata": {
-    "scrolled": false
-   },
-=======
-   "metadata": {},
->>>>>>> 7fa0cf4f
+   "metadata": {},
    "outputs": [],
    "source": [
     "streamlines = env.track()"
@@ -433,15 +418,9 @@
  ],
  "metadata": {
   "kernelspec": {
-<<<<<<< HEAD
    "display_name": "CONDA (atari)",
    "language": "python",
    "name": "atari"
-=======
-   "display_name": "ml_alpha",
-   "language": "python",
-   "name": "ml_alpha"
->>>>>>> 7fa0cf4f
   },
   "language_info": {
    "codemirror_mode": {
@@ -453,11 +432,7 @@
    "name": "python",
    "nbconvert_exporter": "python",
    "pygments_lexer": "ipython3",
-<<<<<<< HEAD
    "version": "3.8.3"
-=======
-   "version": "3.8.6"
->>>>>>> 7fa0cf4f
   },
   "latex_envs": {
    "LaTeX_envs_menu_present": true,
