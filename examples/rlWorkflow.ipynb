--- conflicted
+++ resolved
@@ -12,13 +12,7 @@
   },
   {
    "cell_type": "code",
-<<<<<<< HEAD
    "execution_count": 2,
-=======
-   "execution_count": 3,
-   "metadata": {},
-   "outputs": [],
->>>>>>> 95c07813
    "source": [
     "import torch\n",
     "import torch.nn.functional as F\n",
@@ -119,7 +113,6 @@
   },
   {
    "cell_type": "code",
-<<<<<<< HEAD
    "execution_count": null,
    "source": [
     "env = RLTe.RLTractEnvironment(dataset = 'ISMRM', step_width=0.8,\n",
@@ -128,43 +121,6 @@
    ],
    "outputs": [],
    "metadata": {}
-=======
-   "execution_count": 9,
-   "metadata": {},
-   "outputs": [
-    {
-     "name": "stdout",
-     "output_type": "stream",
-     "text": [
-      "Will be deprecated by NARLTractEnvironment as soon as Jos fixes all bugs in the reward function.\n",
-      "Loading dataset #  ISMRM\n"
-     ]
-    },
-    {
-     "name": "stderr",
-     "output_type": "stream",
-     "text": [
-      "/home/hoffmnic/.local/lib/python3.8/site-packages/dipy/core/sphere.py:187: UserWarning: Vertices are not on the unit sphere.\n",
-      "  warnings.warn(\"Vertices are not on the unit sphere.\")\n"
-     ]
-    },
-    {
-     "name": "stdout",
-     "output_type": "stream",
-     "text": [
-      "Interpolating ODF as state Value\n",
-      "Init tract masks for neuroanatomical reward\n",
-      "torch.Size([90, 108, 90, 25])\n"
-     ]
-    }
-   ],
-   "source": [
-    "env = RLTe.RLTractEnvironment(dataset = 'ISMRM', step_width=0.8,\n",
-    "                              device = 'cuda:0', seeds = seeds_CST, action_space=20,\n",
-    "                              odf_mode = \"DTI\", \n",
-    "                              fa_threshold=0.2, tracking_in_RAS=False)"
-   ]
->>>>>>> 95c07813
   },
   {
    "cell_type": "markdown",
@@ -175,36 +131,7 @@
   },
   {
    "cell_type": "code",
-<<<<<<< HEAD
-   "execution_count": null,
-=======
-   "execution_count": 10,
-   "metadata": {},
-   "outputs": [
-    {
-     "name": "stderr",
-     "output_type": "stream",
-     "text": [
-      "  0%|          | 0/5701 [00:00<?, ?it/s]"
-     ]
-    },
-    {
-     "name": "stdout",
-     "output_type": "stream",
-     "text": [
-      "Initialising ODF\n",
-      "DTI-based ODF computation\n"
-     ]
-    },
-    {
-     "name": "stderr",
-     "output_type": "stream",
-     "text": [
-      "100%|██████████| 5701/5701 [20:18<00:00,  4.68it/s]\n"
-     ]
-    }
-   ],
->>>>>>> 95c07813
+   "execution_count": null,
    "source": [
     "streamlines = env.track()"
    ],
@@ -220,15 +147,10 @@
   },
   {
    "cell_type": "code",
-<<<<<<< HEAD
    "execution_count": null,
    "source": [
     "streamlines_ras = [env.dataset.to_ras(sl) for sl in streamlines]"
    ],
-=======
-   "execution_count": 11,
-   "metadata": {},
->>>>>>> 95c07813
    "outputs": [],
    "metadata": {}
   },
@@ -243,7 +165,6 @@
   },
   {
    "cell_type": "code",
-<<<<<<< HEAD
    "execution_count": null,
    "source": [
     "def convPoint(p, dims):\n",
@@ -262,18 +183,13 @@
     "                               pts.unsqueeze(0).unsqueeze(0).unsqueeze(0),\n",
     "                               align_corners = False, mode = \"nearest\")"
    ],
-=======
-   "execution_count": 12,
-   "metadata": {},
->>>>>>> 95c07813
-   "outputs": [],
-   "metadata": {}
-  },
-  {
-   "cell_type": "code",
-   "execution_count": null,
-   "source": [
-<<<<<<< HEAD
+   "outputs": [],
+   "metadata": {}
+  },
+  {
+   "cell_type": "code",
+   "execution_count": null,
+   "source": [
     "interpolate3dAtt(env.tractMasksAllBundles, torch.from_numpy(np.array([[30,50,30]]))).squeeze().shape"
    ],
    "outputs": [],
@@ -384,10 +300,6 @@
    ],
    "outputs": [],
    "metadata": {}
-=======
-    "save_streamlines(streamlines=streamlines_ras, path=\"ismrm_CST_ras_test12_noPeakFinding_20a_noDir_refactoring_lambda_dirFix_fa005.vtk\")"
-   ]
->>>>>>> 95c07813
   },
   {
    "cell_type": "markdown",
@@ -455,7 +367,6 @@
     "gamma = 0.95\n",
     "max_steps = 60000000\n",
     "\n",
-<<<<<<< HEAD
     "path = './training_lower_stepwidth'"
    ],
    "outputs": [],
@@ -472,22 +383,10 @@
    ],
    "outputs": [],
    "metadata": {}
-=======
-    "    nib.save(new_image, 'mask_%s_%d.nii.gz' % (env.bundleNames[i],i))"
-   ]
-  },
-  {
-   "cell_type": "markdown",
-   "metadata": {},
-   "source": [
-    "# Workflow for supervised interpolation of reward"
-   ]
->>>>>>> 95c07813
-  },
-  {
-   "cell_type": "code",
-   "execution_count": null,
-<<<<<<< HEAD
+  },
+  {
+   "cell_type": "code",
+   "execution_count": null,
    "source": [
     "# start training\n",
     "%matplotlib inline\n",
@@ -507,19 +406,10 @@
    ],
    "outputs": [],
    "metadata": {}
-=======
-   "metadata": {},
-   "outputs": [],
-   "source": [
-    "from dfibert.envs._state import TractographyState\n",
-    "%matplotlib inline"
-   ]
->>>>>>> 95c07813
-  },
-  {
-   "cell_type": "code",
-   "execution_count": null,
-<<<<<<< HEAD
+  },
+  {
+   "cell_type": "code",
+   "execution_count": null,
    "source": [
     "# load a saved checkpoint\n",
     "agent = DQNAgent(env=env, \n",
@@ -540,27 +430,10 @@
    ],
    "outputs": [],
    "metadata": {}
-=======
-   "metadata": {},
-   "outputs": [],
-   "source": [
-    "# uniformly sample a point within our brain mask\n",
-    "pos = seeds_CST[1000]\n",
-    "\n",
-    "# instantiate TractographyState\n",
-    "state = TractographyState(pos, None)\n",
-    "\n",
-    "# call env.reward_for_state\n",
-    "reward_ = env.reward_for_state(state, prev_direction = None)\n",
-    "\n",
-    "# store State along with Reward"
-   ]
->>>>>>> 95c07813
-  },
-  {
-   "cell_type": "code",
-   "execution_count": null,
-<<<<<<< HEAD
+  },
+  {
+   "cell_type": "code",
+   "execution_count": null,
    "source": [
     "# calculate and save tractogram with trained agent\n",
     "streamlines = agent.create_tractogram(path=\"ismrm_defi_15.0.vtk\")\n",
@@ -577,22 +450,10 @@
    ],
    "outputs": [],
    "metadata": {}
-=======
-   "metadata": {},
-   "outputs": [],
-   "source": [
-    "plt.plot(reward.cpu().numpy())\n",
-    "plt.plot(reward_.cpu().numpy())\n",
-    "plt.xlabel('action')\n",
-    "plt.ylabel('reward')\n",
-    "plt.show()"
-   ]
->>>>>>> 95c07813
-  },
-  {
-   "cell_type": "code",
-   "execution_count": null,
-<<<<<<< HEAD
+  },
+  {
+   "cell_type": "code",
+   "execution_count": null,
    "source": [
     "counter = 0\n",
     "for i in range(len(streamlines)):\n",
@@ -603,18 +464,10 @@
    ],
    "outputs": [],
    "metadata": {}
-=======
-   "metadata": {},
-   "outputs": [],
-   "source": [
-    "reward.cpu().numpy()"
-   ]
->>>>>>> 95c07813
-  },
-  {
-   "cell_type": "code",
-   "execution_count": null,
-<<<<<<< HEAD
+  },
+  {
+   "cell_type": "code",
+   "execution_count": null,
    "source": [
     "# plot rewards and losses for loaded checkpoint\n",
     "%matplotlib inline\n",
@@ -622,11 +475,6 @@
    ],
    "outputs": [],
    "metadata": {}
-=======
-   "metadata": {},
-   "outputs": [],
-   "source": []
->>>>>>> 95c07813
   }
  ],
  "metadata": {
