--- conflicted
+++ resolved
@@ -3,11 +3,6 @@
   {
    "cell_type": "code",
    "execution_count": 1,
-<<<<<<< HEAD
-=======
-   "metadata": {},
-   "outputs": [],
->>>>>>> f85acfa6
    "source": [
     "%load_ext autoreload\n",
     "%autoreload 2"
@@ -18,11 +13,6 @@
   {
    "cell_type": "code",
    "execution_count": 2,
-<<<<<<< HEAD
-=======
-   "metadata": {},
-   "outputs": [],
->>>>>>> f85acfa6
    "source": [
     "import torch\n",
     "import torch.nn.functional as F\n",
@@ -112,11 +102,8 @@
   {
    "cell_type": "code",
    "execution_count": 3,
-<<<<<<< HEAD
-=======
    "metadata": {},
    "outputs": [],
->>>>>>> f85acfa6
    "source": [
     "seeds_CST = np.load('data/ismrm_seeds_CST.npy')\n",
     "seeds_CST = torch.from_numpy(seeds_CST)"
@@ -126,7 +113,6 @@
   },
   {
    "cell_type": "code",
-<<<<<<< HEAD
    "execution_count": null,
    "source": [
     "env = RLTe.RLTractEnvironment(dataset = 'ISMRM', step_width=0.8,\n",
@@ -135,43 +121,6 @@
    ],
    "outputs": [],
    "metadata": {}
-=======
-   "execution_count": 30,
-   "metadata": {},
-   "outputs": [
-    {
-     "name": "stdout",
-     "output_type": "stream",
-     "text": [
-      "DEPRECATED! Dont use anymore.\n",
-      "Loading dataset #  ISMRM\n"
-     ]
-    },
-    {
-     "name": "stderr",
-     "output_type": "stream",
-     "text": [
-      "/home/hoffmnic/.local/lib/python3.8/site-packages/dipy/core/sphere.py:187: UserWarning: Vertices are not on the unit sphere.\n",
-      "  warnings.warn(\"Vertices are not on the unit sphere.\")\n"
-     ]
-    },
-    {
-     "name": "stdout",
-     "output_type": "stream",
-     "text": [
-      "Interpolating ODF as state Value\n",
-      "Init tract masks for neuroanatomical reward\n",
-      "torch.Size([90, 108, 90, 25])\n"
-     ]
-    }
-   ],
-   "source": [
-    "env = RLTe.RLTractEnvironment(dataset = 'ISMRM', step_width=0.8,\n",
-    "                            device = 'cuda:0', seeds = seeds_CST, action_space=100,\n",
-    "                              odf_mode = \"DTI\", \n",
-    "                              fa_threshold=0.2, tracking_in_RAS=False)"
-   ]
->>>>>>> f85acfa6
   },
   {
    "cell_type": "markdown",
@@ -182,36 +131,7 @@
   },
   {
    "cell_type": "code",
-<<<<<<< HEAD
-   "execution_count": null,
-=======
-   "execution_count": 31,
-   "metadata": {},
-   "outputs": [
-    {
-     "name": "stderr",
-     "output_type": "stream",
-     "text": [
-      "  0%|          | 0/5701 [00:00<?, ?it/s]"
-     ]
-    },
-    {
-     "name": "stdout",
-     "output_type": "stream",
-     "text": [
-      "Initialising ODF\n",
-      "DTI-based ODF computation\n"
-     ]
-    },
-    {
-     "name": "stderr",
-     "output_type": "stream",
-     "text": [
-      "100%|██████████| 5701/5701 [11:35<00:00,  8.19it/s]\n"
-     ]
-    }
-   ],
->>>>>>> f85acfa6
+   "execution_count": null,
    "source": [
     "streamlines = env.track()"
    ],
@@ -227,7 +147,6 @@
   },
   {
    "cell_type": "code",
-<<<<<<< HEAD
    "execution_count": null,
    "source": [
     "streamlines_ras = [env.dataset.to_ras(sl) for sl in streamlines]"
@@ -354,36 +273,11 @@
    ],
    "outputs": [],
    "metadata": {}
-=======
-   "execution_count": 32,
-   "metadata": {},
-   "outputs": [],
-   "source": [
-    "streamlines_ras = [env.dataset.to_ras(torch.stack(sl).cpu().numpy()) for sl in streamlines]"
-   ]
-  },
-  {
-   "cell_type": "code",
-   "execution_count": 33,
-   "metadata": {},
-   "outputs": [],
-   "source": [
-    "save_streamlines(streamlines=streamlines_ras, path=\"ismrm_CST_ras_test9.vtk\")"
-   ]
-  },
-  {
-   "cell_type": "markdown",
-   "metadata": {},
-   "source": [
-    "We can also write our bundle masks into a file for ease of visualisation."
-   ]
->>>>>>> f85acfa6
-  },
-  {
-   "cell_type": "code",
-   "execution_count": null,
-   "source": [
-<<<<<<< HEAD
+  },
+  {
+   "cell_type": "code",
+   "execution_count": null,
+   "source": [
     "fibv1 = FiberBundleDataset(path_to_files=\"data/ISMRM2015/gt_bundles/SLF_left.fib\", dataset = dataset)"
    ],
    "outputs": [],
@@ -581,16 +475,6 @@
    ],
    "outputs": [],
    "metadata": {}
-=======
-    "import nibabel as nib\n",
-    "for i in range(25):\n",
-    "    data = env.tractMasksAllBundles[i,:,:,:].squeeze().cpu().numpy()\n",
-    "    new_image = nib.Nifti1Image(data, np.eye(4))\n",
-    "    new_image.set_data_dtype(data.dtype)\n",
-    "\n",
-    "    nib.save(new_image, 'mask_%s_%d.nii.gz' % (env.bundleNames[i],i))"
-   ]
->>>>>>> f85acfa6
   }
  ],
  "metadata": {
