import gym
<<<<<<< HEAD
from gym import spaces
=======
from gym.spaces import Discrete, Box
>>>>>>> 0b6d9979
import numpy as np

import dipy.reconst.dti as dti
from dipy.data import get_sphere
from dipy.data import HemiSphere, Sphere
from dipy.core.sphere import disperse_charges

from dipy.direction import peaks_from_model
from dipy.reconst.shm import order_from_ncoef, sph_harm_lookup
from dipy.core.interpolation import trilinear_interpolate4d

import torch

<<<<<<< HEAD
from dfibert.data.postprocessing import Resample
from dfibert.data import DataPreprocessor, PointOutsideOfDWIError
=======
from scipy.interpolate import RegularGridInterpolator

from dfibert.data.postprocessing import res100, resample
from dfibert.data import HCPDataContainer, ISMRMDataContainer, PointOutsideOfDWIError
>>>>>>> 0b6d9979
from dfibert.tracker import StreamlinesFromFileTracker
from dfibert.util import get_grid

from ._state import TractographyState

import shapely.geometry as geom
from shapely.ops import nearest_points
from shapely.strtree import STRtree

<<<<<<< HEAD
class RLtractEnvironment(gym.Env):
    def __init__(self, device, stepWidth=1, dataset='100307', grid_dim=None, maxL2dist_to_terminalState=0.1,
                 pReferenceStreamlines="data/HCP307200_DTI_smallSet.vtk"):
        # data/HCP307200_DTI_min40.vtk => 5k streamlines
        if grid_dim is None:
            grid_dim = [3, 3, 3]
        print("Loading precomputed streamlines (%s) for ID %s" % (pReferenceStreamlines, dataset))
        self.device = device
        preprocessor = DataPreprocessor().normalise()
        self.dataset = preprocessor.get_hcp("data/HCP/100307/")

=======

from collections import deque

class RLtractEnvironment(gym.Env):
    def __init__(self, device, seeds, stepWidth = 0.8, action_space=20, dataset = '100307', grid_dim = [3,3,3], maxL2dist_to_State = 0.1, tracking_in_RAS = True, fa_threshold = 0.1, b_val = 1000, max_angle=80., odf_state = True):
        print("Loading dataset # ", dataset)
        self.device = device
        self.dataset = HCPDataContainer(dataset)
        self.dataset.normalize() #normalize HCP data
        self.dataset.crop(b_val) #select only data corresponding to a certain b-value
        self.dataset.generate_fa() #prepare for interpolation of fa values

        self.seeds = seeds
        
>>>>>>> 0b6d9979
        self.stepWidth = stepWidth
        self.dtype = torch.FloatTensor # vs. torch.cuda.FloatTensor
        #sphere = HemiSphere(xyz=res)#get_sphere("repulsion100")
        np.random.seed(42)
        
        phi = np.pi * np.random.rand(action_space)
        theta = 2 * np.pi * np.random.rand(action_space)
        sphere = HemiSphere(theta=theta, phi=phi)  #Sphere(theta=theta, phi=phi)
        sphere, potential = disperse_charges(sphere, 5000) # enforce uniform distribtuion of our points
        self.sphere = sphere
        self.sphere_odf = get_sphere('repulsion100')
        self.sphere = self.sphere_odf
        print("sphere_odf = sphere_action = repulsion100")
        
        ## interpolation function of state's value ##
        self.state_interpol_fctn = self.interpolateRawDWIatState
        if(odf_state):
            print("Interpolating ODF as state Value")
            self.state_interpol_fctn = self.interpolateODFatState

        self.directions = torch.from_numpy(self.sphere.vertices).to(device)
        noActions, _ = self.directions.shape
<<<<<<< HEAD
        self.action_space = spaces.Discrete(noActions + 1)  # spaces.Discrete(noActions)
        self.dwi_postprocessor = Resample(sphere=sphere)
=======
        self.directions_odf = torch.from_numpy(self.sphere_odf.vertices).to(device)

        self.action_space = Discrete(noActions) #spaces.Discrete(noActions+1)
        self.dwi_postprocessor = resample(sphere=get_sphere('repulsion100'))    #resample(sphere=sphere)
>>>>>>> 0b6d9979
        self.referenceStreamline_ijk = None
        self.grid = get_grid(np.array(grid_dim))
        self.maxL2dist_to_State = maxL2dist_to_State
        self.tracking_in_RAS = tracking_in_RAS
        
        ## load streamlines
        #self.changeReferenceStreamlinesFile(pReferenceStreamlines)
        self.fa_threshold = fa_threshold
        self.maxSteps = 2000

        self.reset()
        
        ## init odf interpolator
        self._init_odf()

        ## init adjacency matric
        self.max_angle = max_angle                                      # the maximum angle between two direction vectors
        self.cos_similarity = np.cos(np.deg2rad(max_angle))                  # set cosine similarity treshold for initialization of adjacency matrix
        self._set_adjacency_matrix(self.sphere, self.cos_similarity)
        
        ## init obersavation space
        obs_shape = self.getObservationFromState(self.state).shape
        self.observation_space = Box(low=0, high=150, shape=obs_shape)

    def _set_adjacency_matrix(self, sphere, cos_similarity):
        """Creates a dictionary where each key is a direction from sphere and
        each value is a boolean array indicating which directions are less than
        max_angle degrees from the key"""
        matrix = np.dot(sphere.vertices, sphere.vertices.T)
        matrix = abs(matrix) >= cos_similarity
        keys = [tuple(v) for v in sphere.vertices]
        adj_matrix = dict(zip(keys, matrix))
        keys = [tuple(-v) for v in sphere.vertices]
        adj_matrix.update(zip(keys, matrix))
        self._adj_matrix = adj_matrix


    def _init_odf(self):
        print("Computing ODF")
        # fit DTI model to data
        dti_model = dti.TensorModel(self.dataset.data.gtab, fit_method='LS')
        dti_fit = dti_model.fit(self.dataset.data.dwi, mask=self.dataset.data.binarymask)

        # compute ODF
        odf = dti_fit.odf(self.sphere_odf)
        ## set up interpolator for odf evaluation
        x_range = np.arange(odf.shape[0])
        y_range = np.arange(odf.shape[1])
        z_range = np.arange(odf.shape[2])
        
        self.odf_interpolator = RegularGridInterpolator((x_range,y_range,z_range), odf)

        #print("Computing pmf")
        #self.pmf = odf.clip(min=0)

    def _init_shmcoeff(self, sh_basis_type=None):
        dti_model = dti.TensorModel(self.dataset.data.gtab, fit_method='LS')

        peaks = peaks_from_model(model=dti_model, data=self.dataset.data.dwi, sphere=self.sphere, \
                                relative_peak_threshold=.2, min_separation_angle=25, mask=self.dataset.data.binarymask, npeaks=2)
        
        self.shcoeff = peaks.shm_coeff
        sh_order = order_from_ncoef(self.shcoeff.shape[-1])
        try:
            basis = sph_harm_lookup[sh_basis_type]
        except KeyError:
            raise ValueError("%s is not a known basis type." % sh_basis_type)

        self._B, m, n = basis(sh_order, self.sphere.theta, self.sphere.phi)
        
    def changeReferenceStreamlinesFile(self, pReferenceStreamlines):
        self.pReferenceStreamlines = pReferenceStreamlines
<<<<<<< HEAD

        self.state = self.reset()

        self.stepCounter = 0
        self.maxSteps = 200

    def interpolateDWIatState(self, stateCoordinates):
        # TODO: maybe stay in RAS all the time then no need to transfer to IJK
        ras_points = self.dataset.to_ras(stateCoordinates)  # Transform state to World RAS+ coordinate system

=======
        
        # grab streamlines from file
        file_sl = StreamlinesFromFileTracker(self.pReferenceStreamlines)
        file_sl.track()
        self.tracked_streamlines = file_sl.get_streamlines()

        # filter streamlines that are shorter than 10 nodes
        self.tracked_streamlines = list(filter(lambda sl: len(sl) >= 10, self.tracked_streamlines))
        
        
        # convert all streamlines of our dataset into IJK & Shapely LineString format
        if(self.tracking_in_RAS):
            self.tracked_streamlines_torch = [torch.FloatTensor(self.dataset.to_ijk(x)).to(self.device) for x in self.tracked_streamlines]
        else:
            self.tracked_streamlines_torch = [torch.FloatTensor(x).to(self.device) for x in self.tracked_streamlines]

        
        self.reset()
        
        
    def interpolateRawDWIatState(self, stateCoordinates):       
        #TODO: maybe stay in RAS all the time then no need to transfer to IJK
        ras_points = self.dataset.to_ras(stateCoordinates) # Transform state to World RAS+ coordinate system
        
>>>>>>> 0b6d9979
        ras_points = self.grid + ras_points

        try:
            interpolated_dwi = self.dataset.get_interpolated_dwi(ras_points, postprocessing=self.dwi_postprocessor)
        except:
            #print("Point outside of brain mask :(")
            return None
        interpolated_dwi = np.rollaxis(interpolated_dwi, 3)  # CxWxHxD
        # interpolated_dwi = self.dtype(interpolated_dwi).to(self.device)
        return interpolated_dwi
<<<<<<< HEAD

    def step(self, action):
        if (action == (self.action_space.n - 1)) or (self.stepCounter > self.maxSteps):
            # print("Entering terminal state")
            done = True
            reward = self.rewardForTerminalState(self.state)
            if reward > 0.95:
                reward += (1 / self.stepCounter)
            else:
                reward -= self.stepCounter / (self.maxSteps / 10.)
            return self.state, reward, done

        ## convert discrete action into tangent vector
        action_vector = self.directions[action]

        ## apply step by step length and update state accordingly
        positionNextState = self.state.getCoordinate() + self.stepWidth * action_vector
        nextState = TractographyState(positionNextState, self.interpolateDWIatState)
        if nextState.getValue() is None:
            return self.state, -10, True

        ## compute reward for new state
        rewardNextState = self.rewardForState(nextState)

        ### check if we already left brain map
        # => RLenv.dataset.data.binary_mask.shape
        # set done = True if coordinate of nextState is outside of binary_mask
        done = False
        self.stepCounter += 1
        try:
            nextState.getValue()
        except PointOutsideOfDWIError:
            done = True
            # print("Agent left brain mask :(")
            return self.state, -10, done

        self.state = TractographyState(positionNextState, self.interpolateDWIatState)
        # return step information
        return nextState, rewardNextState, done

=======
    
    def interpolateODFatState(self, stateCoordinates):
        ijk_pts = self.grid + stateCoordinates.cpu().detach().numpy()
        interpol_odf = self.odf_interpolator(ijk_pts)
        interpol_odf = np.rollaxis(interpol_odf,3)
        return interpol_odf
    
    def interpolatePMFatState(self, stateCoordinates):
        coeff = trilinear_interpolate4d(self.shcoeff, stateCoordinates)
        pmf = np.dot(self._B, coeff)
        pmf.clip(0, out=pmf)
        return pmf
        #return trilinear_interpolate4d(self.pmf, stateCoordinates)


    def step(self, action, direction="forward"):
        self.stepCounter += 1

        ### Termination conditions ###
        # I. number of steps larger than maximum
        if (self.stepCounter == self.maxSteps):
            #print("Terminal due to max amount of steps reached.")
            return self.state, 0., True, {} 
        
        # II. fa below threshold? stop tracking
        if (self.dataset.get_fa(self.state.getCoordinate()) < self.fa_threshold):
            #print("Terminal due to too low fa. ", self.dataset.get_fa(self.state.getCoordinate()))
            return self.state, 0., True, {}     

        ### Tracking ###
        cur_tangent = self.directions[action].view(-1,3)
        #print("cur_tangent: ", cur_tangent)
        cur_position = self.state.getCoordinate().view(-1,3)
        if self.stepCounter == 1. and direction == "backward":
            cur_tangent = cur_tangent * -1
        #cur_tangent = self._correct_direction(cur_tangent).view(-1,3)
        #print("cur_tangent after correction: ", cur_tangent)
        next_position = cur_position + self.stepWidth * cur_tangent
        #print("next_position in step: ", next_position)
        nextState = TractographyState(next_position, self.state_interpol_fctn)
        
        ### REWARD ###
        # compute reward based on
        # I. cosine similarity to peak direction of ODF (=> imitate maximum direction getter)
        #odf_peak_dir = self._get_best_action_ODF(cur_position).view(-1,3)
        #reward = abs(torch.nn.functional.cosine_similarity(odf_peak_dir, cur_tangent))
        
        # Inew. We basically take the normalized odf value corresponding to the encoded (action) tangent as reward
        #       It is normalized in a way such that its maximum equals 1
        #       Crucial assumption is that self.directions == self.directions_odf
        #@TODO: no. of diffusion directions hard-coded to 100
        #@TODO: taken center slice as this resembles maximum DG more closely. Alternatively: odf should be averaged first
        odf_cur = torch.from_numpy(self.interpolateODFatState(stateCoordinates=cur_position))[:,1,1,1].view(100)
        #odf_cur = torch.mean(odf_cur, 1)
        reward = odf_cur / torch.max(odf_cur)
        reward = reward[action]
        
        # II. cosine similarity of current tangent to previous tangent 
        #     => Agent should prefer going straight
        if(self.stepCounter > 1):
            prev_tangent = self.state_history[-1].getCoordinate() - self.state_history[-2].getCoordinate()
            prev_tangent = prev_tangent.view(-1,3)
            prev_tangent = prev_tangent / torch.sqrt(torch.sum(prev_tangent**2, dim = 1)) ## normalize to unit vector
            cos_similarity = torch.nn.functional.cosine_similarity(prev_tangent, cur_tangent)
            reward = (reward * cos_similarity).squeeze()
            if cos_similarity <= 0.:
                return nextState, reward, True, {}
            

        ### book keeping
        self.state_history.append(nextState)
        self.state = nextState
        
        return nextState, reward, False, {}

    
    def _get_multi_best_action(self, current_direction, my_position, K = 3):
        # main peak from ODF
        reward = self._get_multi_best_action_ODF(my_position, K)

        if(current_direction is not None):
            reward = reward * (torch.nn.functional.cosine_similarity(self.directions, current_direction)).view(1,-1)

        reward = torch.max(reward, axis = 0).values
        best_action = torch.argmax(reward)
        print("Max reward: %.2f" % (torch.max(reward).cpu().detach().numpy()))
        return best_action


    def _get_best_action(self, current_direction, my_position):

        ## main peak from ODF
        ##peak_dir = self._get_best_action_ODF(my_position)
        ## cosine similarity wrt. all directions
        #reward = abs(torch.nn.functional.cosine_similarity(peak_dir.view(1,-1), self.directions))

        #@TODO: taken center slice (= my_position) as this resembles maximum DG more closely. Alternatively: odf should be averaged first
        odf_cur = torch.from_numpy(self.interpolateODFatState(stateCoordinates=my_position))[:,1,1,1].view(100)
        # #odf_cur = torch.mean(odf_cur, 1)
        # print("odf_cur: ", odf_cur)
        reward = odf_cur / torch.max(odf_cur)
        # print("reward: ", reward)
        
        # if(current_direction is not None):
        #     reward = reward * (torch.nn.functional.cosine_similarity(self.directions, current_direction))
        #     print("reward x cosine_sim: ", reward)

        # best_action = torch.argmax(reward)
        # print("best action: ", best_action)
        # print("Max reward: %.2f" % (torch.max(reward).cpu().detach().numpy()))
        # return best_action
        #pmf_cur = self.interpolatePMFatState(my_position)
        #print(pmf_cur)
        #reward = pmf_cur / np.max(pmf_cur)
        if current_direction is None:
            best_action = np.argmax(reward)
        else:
            reward = reward * self._adj_matrix[tuple(current_direction)]
            best_action = np.argmax(reward)

        #print("Max reward: %.2f" % (torch.max(reward).cpu().detach().numpy()))
        return best_action


    
    def _get_best_action_ODF(self, my_position):
        '''
        ODF computation at 3x3x3 grid
        #coolsl0_odf = odf_interpolator(my_position).squeeze()
        #coord, data = next_state.getCoordinate(), next_state.getValue()
        #grid = get_grid(np.array([3,3,3]))
        ras_points = env.dataset.to_ras(my_position)
        ras_points = grid + ras_points

        interpolated_dwi = env.dataset.get_interpolated_dwi(ras_points, postprocessing=None)

        dti_fit = dti_model.fit(interpolated_dwi)
        coolsl0_odf = dti_fit.odf(sphere)
        coolsl0_odf = np.mean(coolsl0_odf.reshape(-1,100), axis=0)
        '''

        # ODF interpolation
        coolsl0_odf = self.odf_interpolator(my_position).squeeze()

        # maximum direction getter
        best_action = np.argmax(coolsl0_odf)
        print(best_action)
        peak_dir = self.directions_odf[best_action]
        return peak_dir

    
    def _get_multi_best_action_ODF(self, my_position, K = 3):
        my_odf = self.odf_interpolator(my_position).squeeze()
        k_largest = np.argpartition(my_odf.squeeze(),-K)[-K:]
        peak_dirs_torch = self.directions_odf[k_largest].view(K,3)
        rewards = torch.stack([abs(torch.nn.functional.cosine_similarity(peak_dirs_torch[k:k+1,:], self.directions.view(-1, 3))) for k in range(K)])
        return rewards

    
>>>>>>> 0b6d9979
    def rewardForState(self, state):
        # The reward will be close to one if the agent is 
        # staying close to our reference streamline.
<<<<<<< HEAD
        # Right now, this function only returns negative rewards but simply adding some threshold 
        # to the LeakyReLU is gonna result in positive rewards, too
        #
        # We will be normalising the distance wrt. to LeakyRelu activation function. 
        qry_pt = torch.FloatTensor(state.getCoordinate()).view(-1, 3)
        distance = torch.min(torch.sum((self.referenceStreamline_ijk - qry_pt) ** 2, dim=1) + torch.sum(
            (self.referenceStreamline_ijk[-1, :] - qry_pt) ** 4))
        return torch.tanh(-distance + 5.3) + self.rewardForTerminalState(state) / 2

    def rewardForTerminalState(self, state):
        qry_pt = torch.FloatTensor(state.getCoordinate()).view(3)
        distance = torch.sum((self.referenceStreamline_ijk[-1, :] - qry_pt) ** 2)
        # return torch.where(distance < self.maxL2dist_to_terminalState, 1, 0 )
        return torch.tanh(-distance + 5.3)

    # reset the game and returns the observed data from the last episode
    def reset(self):
        file_sl = StreamlinesFromFileTracker(self.pReferenceStreamlines)
        file_sl.track()

        tracked_streamlines = file_sl.get_streamlines()
        streamline_index = np.random.randint(len(tracked_streamlines))
        # print("Reset to streamline %d/%d" % (streamline_index+1, len(tracked_streamlines)))
        referenceStreamline_ras = tracked_streamlines[streamline_index]
        referenceStreamline_ijk = self.dataset.to_ijk(referenceStreamline_ras)
        initialPosition_ijk = referenceStreamline_ijk[0]

        self.state = TractographyState(initialPosition_ijk, self.interpolateDWIatState)
=======
        self.l2_distance = self.minDistToStreamline(self.line, state)
        return 1 - self.l2_distance
 

    def rewardForTerminalState(self, state):
        qry_pt = state.getCoordinate().view(3)
        distance = torch.sum((self.referenceStreamline_ijk[-1,:] - qry_pt)**2)
        return distance

    
    def cosineSimilarity(self, path_1, path_2):
        return torch.nn.functional.cosine_similarity(path_2, path_1, dim=0)

    
    def arccos(self, angle):
        return torch.arccos(angle)

    
    def getObservationFromState(self, state):
        dwi_values = state.getValue().flatten()
        past_coordinates = np.array(list(self.state_history)).flatten()
        return np.concatenate((dwi_values, past_coordinates))

    
    # switch reference streamline of environment
    ##@TODO: optimize runtime
    def switchStreamline(self, streamline):
        self.line = streamline        
        self.referenceStreamline_ijk = self.dtype(np.array(streamline.coords[:])).to(self.device)
        self.step_angles = []


    # reset the game and returns the observed data from the last episode
    def reset(self, seed_index=None, terminal_F=False, terminal_B=False):
        #self.seed_index = seed_index        
        if seed_index is not None:
            self.seed_index = seed_index
        elif not terminal_F  and not terminal_B or terminal_F and terminal_B:           
            self.seed_index = np.random.randint(len(self.seeds))
        
        if(self.tracking_in_RAS):
            referenceSeedPoint_ras = self.seeds[self.seed_index]
            referenceSeedPoint_ijk = self.dataset.to_ijk(referenceSeedPoint_ras)    # könnte evtl. mit den shapes nicht hinhauen
        else:
            referenceSeedPoint_ijk = self.seeds[self.seed_index]
        
        #self.switchStreamline(geom.LineString(referenceStreamline_ijk))
        
>>>>>>> 0b6d9979
        self.done = False
        self.stepCounter = 0
<<<<<<< HEAD
=======
        self.reward = 0
        self.past_reward = 0
        self.points_visited = 1 #position_index
        
        #tracking_start_index = start_index
        #if(start_middle_of_streamline):
        #    tracking_start_index = len(self.referenceStreamline_ijk) // 2
        
        self.referenceSeedPoint_ijk = referenceSeedPoint_ijk
        self.state = TractographyState(self.referenceSeedPoint_ijk, self.state_interpol_fctn)
        self.state_history = deque(maxlen=4)
        while len(self.state_history) != 4:
            self.state_history.append(self.state)
        
        return self.state
>>>>>>> 0b6d9979

        return self.state

    def render(self, mode="human"):
        pass
    
    
    '''
    deprecated: these functions were implimented via Shapely which is not applicable to 3d data.. it is basically
    ignoring the 3rd dimension in any operation
    
    
    def cosineSimtoStreamline(self, state, nextState):
        #current_index = np.min([self.points_visited,len(self.referenceStreamline_ijk)-1])
        current_index = np.min([self.closestStreamlinePoint(self.state) + 1, len(self.referenceStreamline_ijk)-1])
        path_vector = (nextState.getCoordinate() - state.getCoordinate()).squeeze(0)
        reference_vector = self.referenceStreamline_ijk[current_index]-self.referenceStreamline_ijk[current_index-1]
        cosine_sim = torch.nn.functional.cosine_similarity(path_vector, reference_vector, dim=0)
        return cosine_sim
    
    
    def _get_best_action(self):
        with torch.no_grad():
            distances = []

            for i in range(self.action_space.n):
                action_vector = self.directions[i]
                action_vector = self._correct_direction(action_vector)
                positionNextState = self.state.getCoordinate() + self.stepWidth * action_vector

                dist_streamline = torch.mean( (torch.FloatTensor(self.line.coords[:]) - positionNextState)**2, dim = 1 )

                distances.append(torch.min(dist_streamline))

        return np.argmin(distances)
    
    
    def lineDistance(self, state):
        #point = geom.Point(state.getCoordinate())
        #return point.distance(self.line)
        point = geom.Point(self.state.getCoordinate())
        
        # our action should be closest to the optimal point on our streamline
        p_streamline = self.line.interpolate(self.stepCounter * self.stepWidth)
        
        return p_streamline.distance(point)

    
    def closestStreamlinePoint(self, state):
        distances = torch.cdist(torch.FloatTensor([self.line.coords[:]]), state.getCoordinate().unsqueeze(dim=0).float(), p=2,).squeeze(0)
        index = torch.argmin(distances)
        return index
    
    
    def minDistToStreamline(self, streamline, state):
        dist_streamline = torch.mean( (torch.FloatTensor(streamline.coords[:]) - state.getCoordinate())**2, dim = 1 )
        return torch.min(dist_streamline)
    
    '''
    def _correct_direction(self, action_vector):
        # handle keeping the agent to go in the direction we want
        if self.stepCounter <= 1:                                                               # if no past states
            last_direction = self.referenceStreamline_ijk[1] - self.referenceStreamline_ijk[0]  # get the direction in which the reference steamline is going
        else: # else get the direction the agent has been going so far
            last_direction = self.state_history[-1].getCoordinate() - self.state_history[-2].getCoordinate()
            last_direction = last_direction.squeeze(0)

        if np.dot(action_vector, last_direction) < 0: # if the agent chooses the complete opposite direction
            action_vector = -1 * action_vector  # force it to follow the rough direction of the streamline
        return action_vector
    <|MERGE_RESOLUTION|>--- conflicted
+++ resolved
@@ -1,9 +1,7 @@
+import os, sys
+
 import gym
-<<<<<<< HEAD
-from gym import spaces
-=======
 from gym.spaces import Discrete, Box
->>>>>>> 0b6d9979
 import numpy as np
 
 import dipy.reconst.dti as dti
@@ -17,15 +15,10 @@
 
 import torch
 
-<<<<<<< HEAD
-from dfibert.data.postprocessing import Resample
-from dfibert.data import DataPreprocessor, PointOutsideOfDWIError
-=======
 from scipy.interpolate import RegularGridInterpolator
 
 from dfibert.data.postprocessing import res100, resample
 from dfibert.data import HCPDataContainer, ISMRMDataContainer, PointOutsideOfDWIError
->>>>>>> 0b6d9979
 from dfibert.tracker import StreamlinesFromFileTracker
 from dfibert.util import get_grid
 
@@ -35,19 +28,6 @@
 from shapely.ops import nearest_points
 from shapely.strtree import STRtree
 
-<<<<<<< HEAD
-class RLtractEnvironment(gym.Env):
-    def __init__(self, device, stepWidth=1, dataset='100307', grid_dim=None, maxL2dist_to_terminalState=0.1,
-                 pReferenceStreamlines="data/HCP307200_DTI_smallSet.vtk"):
-        # data/HCP307200_DTI_min40.vtk => 5k streamlines
-        if grid_dim is None:
-            grid_dim = [3, 3, 3]
-        print("Loading precomputed streamlines (%s) for ID %s" % (pReferenceStreamlines, dataset))
-        self.device = device
-        preprocessor = DataPreprocessor().normalise()
-        self.dataset = preprocessor.get_hcp("data/HCP/100307/")
-
-=======
 
 from collections import deque
 
@@ -62,7 +42,6 @@
 
         self.seeds = seeds
         
->>>>>>> 0b6d9979
         self.stepWidth = stepWidth
         self.dtype = torch.FloatTensor # vs. torch.cuda.FloatTensor
         #sphere = HemiSphere(xyz=res)#get_sphere("repulsion100")
@@ -85,15 +64,10 @@
 
         self.directions = torch.from_numpy(self.sphere.vertices).to(device)
         noActions, _ = self.directions.shape
-<<<<<<< HEAD
-        self.action_space = spaces.Discrete(noActions + 1)  # spaces.Discrete(noActions)
-        self.dwi_postprocessor = Resample(sphere=sphere)
-=======
         self.directions_odf = torch.from_numpy(self.sphere_odf.vertices).to(device)
 
         self.action_space = Discrete(noActions) #spaces.Discrete(noActions+1)
         self.dwi_postprocessor = resample(sphere=get_sphere('repulsion100'))    #resample(sphere=sphere)
->>>>>>> 0b6d9979
         self.referenceStreamline_ijk = None
         self.grid = get_grid(np.array(grid_dim))
         self.maxL2dist_to_State = maxL2dist_to_State
@@ -166,18 +140,6 @@
         
     def changeReferenceStreamlinesFile(self, pReferenceStreamlines):
         self.pReferenceStreamlines = pReferenceStreamlines
-<<<<<<< HEAD
-
-        self.state = self.reset()
-
-        self.stepCounter = 0
-        self.maxSteps = 200
-
-    def interpolateDWIatState(self, stateCoordinates):
-        # TODO: maybe stay in RAS all the time then no need to transfer to IJK
-        ras_points = self.dataset.to_ras(stateCoordinates)  # Transform state to World RAS+ coordinate system
-
-=======
         
         # grab streamlines from file
         file_sl = StreamlinesFromFileTracker(self.pReferenceStreamlines)
@@ -202,7 +164,6 @@
         #TODO: maybe stay in RAS all the time then no need to transfer to IJK
         ras_points = self.dataset.to_ras(stateCoordinates) # Transform state to World RAS+ coordinate system
         
->>>>>>> 0b6d9979
         ras_points = self.grid + ras_points
 
         try:
@@ -210,51 +171,9 @@
         except:
             #print("Point outside of brain mask :(")
             return None
-        interpolated_dwi = np.rollaxis(interpolated_dwi, 3)  # CxWxHxD
-        # interpolated_dwi = self.dtype(interpolated_dwi).to(self.device)
+        interpolated_dwi = np.rollaxis(interpolated_dwi,3) #CxWxHxD
+        #interpolated_dwi = self.dtype(interpolated_dwi).to(self.device)
         return interpolated_dwi
-<<<<<<< HEAD
-
-    def step(self, action):
-        if (action == (self.action_space.n - 1)) or (self.stepCounter > self.maxSteps):
-            # print("Entering terminal state")
-            done = True
-            reward = self.rewardForTerminalState(self.state)
-            if reward > 0.95:
-                reward += (1 / self.stepCounter)
-            else:
-                reward -= self.stepCounter / (self.maxSteps / 10.)
-            return self.state, reward, done
-
-        ## convert discrete action into tangent vector
-        action_vector = self.directions[action]
-
-        ## apply step by step length and update state accordingly
-        positionNextState = self.state.getCoordinate() + self.stepWidth * action_vector
-        nextState = TractographyState(positionNextState, self.interpolateDWIatState)
-        if nextState.getValue() is None:
-            return self.state, -10, True
-
-        ## compute reward for new state
-        rewardNextState = self.rewardForState(nextState)
-
-        ### check if we already left brain map
-        # => RLenv.dataset.data.binary_mask.shape
-        # set done = True if coordinate of nextState is outside of binary_mask
-        done = False
-        self.stepCounter += 1
-        try:
-            nextState.getValue()
-        except PointOutsideOfDWIError:
-            done = True
-            # print("Agent left brain mask :(")
-            return self.state, -10, done
-
-        self.state = TractographyState(positionNextState, self.interpolateDWIatState)
-        # return step information
-        return nextState, rewardNextState, done
-
-=======
     
     def interpolateODFatState(self, stateCoordinates):
         ijk_pts = self.grid + stateCoordinates.cpu().detach().numpy()
@@ -414,40 +333,9 @@
         return rewards
 
     
->>>>>>> 0b6d9979
     def rewardForState(self, state):
         # The reward will be close to one if the agent is 
         # staying close to our reference streamline.
-<<<<<<< HEAD
-        # Right now, this function only returns negative rewards but simply adding some threshold 
-        # to the LeakyReLU is gonna result in positive rewards, too
-        #
-        # We will be normalising the distance wrt. to LeakyRelu activation function. 
-        qry_pt = torch.FloatTensor(state.getCoordinate()).view(-1, 3)
-        distance = torch.min(torch.sum((self.referenceStreamline_ijk - qry_pt) ** 2, dim=1) + torch.sum(
-            (self.referenceStreamline_ijk[-1, :] - qry_pt) ** 4))
-        return torch.tanh(-distance + 5.3) + self.rewardForTerminalState(state) / 2
-
-    def rewardForTerminalState(self, state):
-        qry_pt = torch.FloatTensor(state.getCoordinate()).view(3)
-        distance = torch.sum((self.referenceStreamline_ijk[-1, :] - qry_pt) ** 2)
-        # return torch.where(distance < self.maxL2dist_to_terminalState, 1, 0 )
-        return torch.tanh(-distance + 5.3)
-
-    # reset the game and returns the observed data from the last episode
-    def reset(self):
-        file_sl = StreamlinesFromFileTracker(self.pReferenceStreamlines)
-        file_sl.track()
-
-        tracked_streamlines = file_sl.get_streamlines()
-        streamline_index = np.random.randint(len(tracked_streamlines))
-        # print("Reset to streamline %d/%d" % (streamline_index+1, len(tracked_streamlines)))
-        referenceStreamline_ras = tracked_streamlines[streamline_index]
-        referenceStreamline_ijk = self.dataset.to_ijk(referenceStreamline_ras)
-        initialPosition_ijk = referenceStreamline_ijk[0]
-
-        self.state = TractographyState(initialPosition_ijk, self.interpolateDWIatState)
-=======
         self.l2_distance = self.minDistToStreamline(self.line, state)
         return 1 - self.l2_distance
  
@@ -496,11 +384,8 @@
         
         #self.switchStreamline(geom.LineString(referenceStreamline_ijk))
         
->>>>>>> 0b6d9979
         self.done = False
         self.stepCounter = 0
-<<<<<<< HEAD
-=======
         self.reward = 0
         self.past_reward = 0
         self.points_visited = 1 #position_index
@@ -516,9 +401,7 @@
             self.state_history.append(self.state)
         
         return self.state
->>>>>>> 0b6d9979
-
-        return self.state
+
 
     def render(self, mode="human"):
         pass
