--- conflicted
+++ resolved
@@ -1,12 +1,9 @@
-import os, sys
-
 import gym
 from gym.spaces import Discrete, Box
 import numpy as np
 
-import dipy.reconst.dti as dti
 from dipy.data import get_sphere
-from dipy.data import HemiSphere, Sphere
+from dipy.data import HemiSphere
 from dipy.core.sphere import disperse_charges
 
 from dipy.direction import peaks_from_model
@@ -17,8 +14,8 @@
 
 from scipy.interpolate import RegularGridInterpolator
 
-from dfibert.data.postprocessing import Resample100, Resample
-from dfibert.data import DataPreprocessor, DataContainer
+from dfibert.data.postprocessing import Resample
+from dfibert.data import DataPreprocessor
 from dfibert.tracker import load_streamlines
 from dfibert.util import get_grid
 from dipy.tracking import utils
@@ -26,16 +23,11 @@
 
 from ._state import TractographyState
 
-import shapely.geometry as geom
-from shapely.ops import nearest_points
-from shapely.strtree import STRtree
-
 from collections import deque
 
 
 class RLtractEnvironment(gym.Env):
-<<<<<<< HEAD
-    def __init__(self, device, seeds, stepWidth=0.8, action_space=20, dataset='100307', grid_dim=[3, 3, 3],
+    def __init__(self, device, seeds=None, stepWidth=0.8, action_space=20, dataset='100307', grid_dim=[3, 3, 3],
                  maxL2dist_to_State=0.1, tracking_in_RAS=True, fa_threshold=0.1, b_val=1000, max_angle=80.,
                  odf_state=True):
         print("Loading dataset # ", dataset)
@@ -45,24 +37,10 @@
         # crop: select only data corresponding to a certain b-value
         # fa_estimate: prepare for interpolation of fa values
 
-        self.seeds = seeds
-
         self.stepWidth = stepWidth
         self.dtype = torch.FloatTensor  # vs. torch.cuda.FloatTensor
-        # sphere = HemiSphere(xyz=res)#get_sphere("repulsion100")
-=======
-    def __init__(self, device, seeds = None, stepWidth = 0.8, action_space=20, dataset = '100307', grid_dim = [3,3,3], maxL2dist_to_State = 0.1, tracking_in_RAS = True, fa_threshold = 0.1, b_val = 1000, max_angle=80., odf_state = True):
-        print("Loading dataset # ", dataset)
-        self.device = device
-        self.dataset = HCPDataContainer(dataset)
-        self.dataset.normalize() #normalize HCP data
-        self.dataset.crop(b_val) #select only data corresponding to a certain b-value
-        self.dataset.generate_fa() #prepare for interpolation of fa values
-        self.stepWidth = stepWidth
-        self.dtype = torch.FloatTensor # vs. torch.cuda.FloatTensor
         self.dti_model = None
         self.dti_fit = None
->>>>>>> 0c59e483
         np.random.seed(42)
 
         phi = np.pi * np.random.rand(action_space)
@@ -85,7 +63,7 @@
         self.directions_odf = torch.from_numpy(self.sphere_odf.vertices).to(device)
 
         self.action_space = Discrete(noActions)  # spaces.Discrete(noActions+1)
-        self.dwi_postprocessor = Resample(sphere=get_sphere('repulsion100'))  # resample(sphere=sphere)
+        self.dwi_postprocessor = Resample(sphere=get_sphere('repulsion100'))
         self.referenceStreamline_ijk = None
         self.grid = get_grid(np.array(grid_dim))
         self.maxL2dist_to_State = maxL2dist_to_State
@@ -95,46 +73,35 @@
         # self.changeReferenceStreamlinesFile(pReferenceStreamlines)
         self.fa_threshold = fa_threshold
         self.maxSteps = 2000
-<<<<<<< HEAD
-
-        self.reset()
-
-=======
-        
->>>>>>> 0c59e483
+
         ## init odf interpolator
         self._init_odf()
-        
+
         ## init seeds
         self.seeds = seeds
-        if(self.seeds is None):
+        if (self.seeds is None):
             fa_img = self.dti_fit.fa
 
             seed_mask = fa_img.copy()
             seed_mask[seed_mask >= 0.2] = 1
             seed_mask[seed_mask < 0.2] = 0
 
-            seeds = utils.seeds_from_mask(seed_mask, affine=np.eye(4), density=1) # tracking in IJK
+            seeds = utils.seeds_from_mask(seed_mask, affine=np.eye(4), density=1)  # tracking in IJK
             self.seeds = torch.from_numpy(seeds)
 
         self.reset()
-        
-
 
         ## init adjacency matric
-<<<<<<< HEAD
         self.max_angle = max_angle  # the maximum angle between two direction vectors
         self.cos_similarity = np.cos(
             np.deg2rad(max_angle))  # set cosine similarity treshold for initialization of adjacency matrix
-=======
-        self.max_angle = max_angle                          # the maximum angle between two direction vectors
-        self.cos_similarity = np.cos(np.deg2rad(max_angle)) # set cosine similarity treshold for initialization of adjacency matrix
->>>>>>> 0c59e483
         self._set_adjacency_matrix(self.sphere, self.cos_similarity)
 
         ## init obersavation space
         obs_shape = self.getObservationFromState(self.state).shape
         self.observation_space = Box(low=0, high=150, shape=obs_shape)
+
+        self.tracked_streamlines = None
 
     def _set_adjacency_matrix(self, sphere, cos_similarity):
         """Creates a dictionary where each key is a direction from sphere and
@@ -151,9 +118,9 @@
     def _init_odf(self):
         print("Computing ODF")
         # fit DTI model to data
-        if(self.dti_model is None):
+        if (self.dti_model is None):
             self.dti_model = dti.TensorModel(self.dataset.data.gtab, fit_method='LS')
-        if(self.dti_fit is None):
+        if (self.dti_fit is None):
             self.dti_fit = self.dti_model.fit(self.dataset.data.dwi, mask=self.dataset.data.binarymask)
 
         # compute ODF
@@ -169,19 +136,13 @@
         # self.pmf = odf.clip(min=0)
 
     def _init_shmcoeff(self, sh_basis_type=None):
-        if(self.dti_model is None):
+        if (self.dti_model is None):
             self.dti_model = dti.TensorModel(self.dataset.data.gtab, fit_method='LS')
 
-<<<<<<< HEAD
-        peaks = peaks_from_model(model=dti_model, data=self.dataset.data.dwi, sphere=self.sphere, \
+        peaks = peaks_from_model(model=self.dti_model, data=self.dataset.data.dwi, sphere=self.sphere, \
                                  relative_peak_threshold=.2, min_separation_angle=25, mask=self.dataset.data.binarymask,
                                  npeaks=2)
 
-=======
-        peaks = peaks_from_model(model=self.dti_model, data=self.dataset.data.dwi, sphere=self.sphere, \
-                                relative_peak_threshold=.2, min_separation_angle=25, mask=self.dataset.data.binarymask, npeaks=2)
-                
->>>>>>> 0c59e483
         self.shcoeff = peaks.shm_coeff
         sh_order = order_from_ncoef(self.shcoeff.shape[-1])
         try:
@@ -195,8 +156,6 @@
         self.pReferenceStreamlines = pReferenceStreamlines
 
         # grab streamlines from file
-        file_sl = StreamlinesFromFileTracker()
-        file_sl.track()
         self.tracked_streamlines = load_streamlines(self.pReferenceStreamlines)
 
         # filter streamlines that are shorter than 10 nodes
@@ -231,22 +190,12 @@
         interpol_odf = self.odf_interpolator(ijk_pts)
         interpol_odf = np.rollaxis(interpol_odf, 3)
         return interpol_odf
-<<<<<<< HEAD
-
-=======
-    
-    
->>>>>>> 0c59e483
+
     def interpolatePMFatState(self, stateCoordinates):
         coeff = trilinear_interpolate4d(self.shcoeff, stateCoordinates)
         pmf = np.dot(self._B, coeff)
         pmf.clip(0, out=pmf)
         return pmf
-<<<<<<< HEAD
-        # return trilinear_interpolate4d(self.pmf, stateCoordinates)
-=======
-
->>>>>>> 0c59e483
 
     def step(self, action, direction="forward"):
         self.stepCounter += 1
@@ -254,39 +203,18 @@
         ### Termination conditions ###
         # I. number of steps larger than maximum
         if (self.stepCounter == self.maxSteps):
-<<<<<<< HEAD
-            # print("Terminal due to max amount of steps reached.")
             return self.state, 0., True, {}
 
             # II. fa below threshold? stop tracking
         if (self.dataset.get_fa(self.state.getCoordinate()) < self.fa_threshold):
-            # print("Terminal due to too low fa. ", self.dataset.get_fa(self.state.getCoordinate()))
             return self.state, 0., True, {}
 
             ### Tracking ###
         cur_tangent = self.directions[action].view(-1, 3)
-        # print("cur_tangent: ", cur_tangent)
         cur_position = self.state.getCoordinate().view(-1, 3)
         if self.stepCounter == 1. and direction == "backward":
             cur_tangent = cur_tangent * -1
-        # cur_tangent = self._correct_direction(cur_tangent).view(-1,3)
-        # print("cur_tangent after correction: ", cur_tangent)
         next_position = cur_position + self.stepWidth * cur_tangent
-        # print("next_position in step: ", next_position)
-=======
-            return self.state, 0., True, {} 
-        
-        # II. fa below threshold? stop tracking
-        if (self.dataset.get_fa(self.state.getCoordinate()) < self.fa_threshold):
-            return self.state, 0., True, {}     
-
-        ### Tracking ###
-        cur_tangent = self.directions[action].view(-1,3)
-        cur_position = self.state.getCoordinate().view(-1,3)
-        if self.stepCounter == 1. and direction == "backward":
-            cur_tangent = cur_tangent * -1
-        next_position = cur_position + self.stepWidth * cur_tangent
->>>>>>> 0c59e483
         nextState = TractographyState(next_position, self.state_interpol_fctn)
 
         ### REWARD ###
@@ -298,16 +226,9 @@
         # Inew. We basically take the normalized odf value corresponding to the encoded (action) tangent as reward
         #       It is normalized in a way such that its maximum equals 1
         #       Crucial assumption is that self.directions == self.directions_odf
-<<<<<<< HEAD
         # @TODO: no. of diffusion directions hard-coded to 100
         # @TODO: taken center slice as this resembles maximum DG more closely. Alternatively: odf should be averaged first
         odf_cur = torch.from_numpy(self.interpolateODFatState(stateCoordinates=cur_position))[:, 1, 1, 1].view(100)
-        # odf_cur = torch.mean(odf_cur, 1)
-=======
-        #@TODO: no. of diffusion directions hard-coded to 100
-        #@TODO: taken center slice as this resembles maximum DG more closely. Alternatively: odf should be averaged first
-        odf_cur = torch.from_numpy(self.interpolateODFatState(stateCoordinates=cur_position))[:,1,1,1].view(100)
->>>>>>> 0c59e483
         reward = odf_cur / torch.max(odf_cur)
         reward = reward[action]
 
