--- conflicted
+++ resolved
@@ -222,12 +222,7 @@
             prev_tangent = prev_tangent.to(self.device)
         '''
         
-<<<<<<< HEAD
-        reward = self.reward_for_state_action_pair(self.state, prev_tangent, action)
-        #print("reward for state action pair: ", reward)
-=======
         reward = self.reward_for_state_action_pair(self.state, action, direction) # prev_tangent => None
->>>>>>> 95c07813
 
         # -- book keeping --
         self.state_history.append(next_state)
@@ -263,45 +258,20 @@
         
         
         # -- neuroanatomical reward --
-<<<<<<< HEAD
-        #TODO: check if shape of @next_pos matches the expected shape
-        #print(next_pos.shape)
-        print(self.seed_index)
-        print(my_position.view(1,-1))
-=======
         orientation = self.step_width * self.directions
         if(direction == "backward"):
             orientation = -1 * orientation
         next_pos = my_position.view(1,-1) + orientation # gets next positions for all directions actions X 3
-        
->>>>>>> 95c07813
         local_reward_na = self.tractMask_interpolator(next_pos) # noActions x noTracts
-        reward_na_mu_hist = torch.mean(self.na_reward_history[0:self.stepCounter-1, :], dim = 0).view(1,-1) # 1 x no_tracts
-<<<<<<< HEAD
-        
-
-        #print("reward na mu hist: ", reward_na_mu_hist)
-        #print("reward_na_mu_hist", reward_na_mu_hist.shape)
+       
+        reward_na_mu_hist = torch.mean(self.na_reward_history[0:max(self.stepCounter-1,1), :], dim = 0).view(1,-1) # 1 x no_tracts
         local_reward_na = local_reward_na + reward_na_mu_hist # noActions x noTracts
-        #print("local reward + mu hist: ", local_reward_na)
-        #print("local_reward_na", local_reward_na.shape)
-=======
-        local_reward_na = local_reward_na + reward_na_mu_hist # noActions x noTracts
->>>>>>> 95c07813
         reward_na, _ = torch.max(local_reward_na, dim = 1) # # marginalize tracts
-        #print("reward na: ", reward_na)
         reward_na = reward_na.view(-1) # noActions 
-<<<<<<< HEAD
-        print("reward na after view: ", reward_na)
-        # reward_na_arg = torch.argmax(local_reward_na, dim = 0) # get dominant tract per action
-        #print("local reward: ", reward, "na reward: ", reward_na)    
-        reward = reward + reward_na
-        return reward
-=======
+
         # reward_na_arg = torch.argmax(local_reward_na, dim = 0) # get dominant tract per action        
 
         return reward + reward_na # ODF + neuroanatomical reward
->>>>>>> 95c07813
 
     
     def reward_for_state_action_pair(self, state, action, direction, prev_direction = None):
