--- conflicted
+++ resolved
@@ -222,16 +222,6 @@
             na_reward = mean_na_reward + local_na_reward
         else:
             na_reward = local_na_reward
-<<<<<<< HEAD
-        reward = odf_cur[action] * np.dot(next_dir, prev_dir) + np.max(na_reward)
-        return self.state.get_value(), reward, False, {}
-
-    def interpolate_dwi_at_state(self, coords):
-        ras_points = self.grid + self.dataset.to_ras(coords)
-        try:
-            return self.dataset.get_interpolated_dwi(ras_points, postprocessing=self.dwi_postprocessor).flatten()
-        except PointOutsideOfDWIError:
-=======
         reward = odf_cur[action] * torch.dot(next_dir, prev_dir) + torch.max(na_reward)
         return self.get_observation_from_state(self.state), reward, False, {}
 
@@ -257,7 +247,6 @@
                       (points[:, 2] < 0) + (points[:, 2] >= self.dwi.shape[2])) > 0
 
         if torch.sum(is_outside) > 0:
->>>>>>> f85acfa6
             return None
 
         result = self.dwi_processor(points)
@@ -370,16 +359,10 @@
     # reset the game and returns the observed data from the last episode
     def reset(self, seed_index=None):
         if seed_index is None:
-<<<<<<< HEAD
-            seed_index = np.random.randint(len(self.seeds))
-
-        self.seed_index = seed_index
-=======
             seed_index = torch.randint(len(self.seeds), size=(1,1))[0][0]
         self.seed_index = seed_index
         #seed_ras = self.seeds[self.seed_index]
         self.seed_ijk = self.seeds[self.seed_index].to(self.device)
->>>>>>> f85acfa6
         self.no_steps = 0
         self.na_reward_history = []
         self.state = TractographyState(self.seed_ijk, self.interpolate_dwi_at_state)
