--- conflicted
+++ resolved
@@ -107,19 +107,6 @@
             seeds = utils.seeds_from_mask(seed_mask, affine=np.eye(4), density=1)  # tracking in IJK
             self.seeds = torch.from_numpy(seeds)
 
-<<<<<<< HEAD
-        self.reset()
-
-        # -- init adjacency matrix --
-        self.max_angle = max_angle  # the maximum angle between two direction vectors
-        self.cos_similarity = np.cos(
-            np.deg2rad(max_angle))  # set cosine similarity threshold for initialization of adjacency matrix
-        self._set_adjacency_matrix(self.sphere, self.cos_similarity)
-
-        # -- init observation space --
-        obs_shape = self.get_observation_from_state(self.state).shape  ### <- TODO comment back in after debugging env
-        self.observation_space = Box(low=0, high=150, shape=obs_shape)
-=======
         # -- init bundles for neuroanatomical reward --
         print("Init tract masks for neuroanatomical reward")
         fibers = []
@@ -128,7 +115,6 @@
             pFibre = pFolderBundles + fibFile
             #print(" @ " + pFibre)
             fibers.append(FiberBundleDataset(path_to_files=pFibre, dataset = self.dataset).tractMask)
->>>>>>> 2fdf417d
 
         self.tractMasksAllBundles = torch.stack(fibers, dim = 0)
         
