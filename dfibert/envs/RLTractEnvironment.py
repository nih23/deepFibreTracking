from collections import deque
import os
import gym
import numpy as np
import torch
import dipy.reconst.dti as dti
from dipy.core.interpolation import trilinear_interpolate4d
from dipy.core.sphere import HemiSphere, Sphere
from dipy.core.sphere import disperse_charges
from dipy.data import get_sphere
from dipy.direction import peaks_from_model
from dipy.reconst.csdeconv import ConstrainedSphericalDeconvModel
from dipy.reconst.csdeconv import (mask_for_response_ssst,
                                   response_from_mask_ssst)
from dipy.reconst.shm import order_from_ncoef, sph_harm_lookup
from dipy.tracking import utils
from gym.spaces import Discrete, Box
from scipy.interpolate import RegularGridInterpolator
from tqdm import trange

from dfibert.data import DataPreprocessor, PointOutsideOfDWIError
from dfibert.data.postprocessing import Resample
from dfibert.util import get_grid
from ._state import TractographyState


from .neuroanatomical_utils import FiberBundleDataset, interpolate3dAt


class RLTractEnvironment(gym.Env):
    def __init__(self, device, seeds=None, step_width=0.8, dataset='100307', grid_dim=(3, 3, 3),
                 max_l2_dist_to_state=0.1, tracking_in_RAS=True, fa_threshold=0.1, b_val=1000, 
                 odf_state=True, odf_mode="CSD", action_space=100, pFolderBundles = "data/gt_bundles/"):
        self.state_history = None
        self.reference_seed_point_ijk = None
        self.points_visited = None
        self.past_reward = None
        self.reward = None
        self.stepCounter = None
        self.done = None
        self.seed_index = None
        self.step_angles = None
        self.line = None
        self.na_reward_history = None
        self.av_na_reward = None
        self.past_bundle = None
        print("Loading dataset # ", dataset)
        self.device = device
        preprocessor = DataPreprocessor().normalize().crop(b_val).fa_estimate()
        if dataset == 'ISMRM':
            self.dataset = preprocessor.get_ismrm(f"data/ISMRM2015/")
        else:
            self.dataset = preprocessor.get_hcp(f"data/HCP/{dataset}/")

        self.step_width = step_width
        self.dtype = torch.FloatTensor  # vs. torch.cuda.FloatTensor
        self.dti_model = None
        self.dti_fit = None
        self.odf_interpolator = None
        self.sh_coefficient = None
        self.odf_mode = odf_mode

        np.random.seed(42)
        action_space = action_space 
        phi = np.pi * np.random.rand(action_space)
        theta = 2 * np.pi * np.random.rand(action_space)
        sphere = HemiSphere(theta=theta, phi=phi)  #Sphere(theta=theta, phi=phi)
        sphere, _ = disperse_charges(sphere, 5000) # enforce uniform distribtuion of our points
        self.sphere = sphere
        self.sphere_odf = sphere

        # -- interpolation function of state's value --
        self.state_interpol_func = self.interpolate_dwi_at_state
        if odf_state:
            print("Interpolating ODF as state Value")
            self.state_interpol_func = self.interpolate_odf_at_state

        self.directions = torch.from_numpy(self.sphere.vertices).to(device)
        no_actions, _ = self.directions.shape
        self.directions_odf = torch.from_numpy(self.sphere_odf.vertices).to(device)

        self.action_space = Discrete(no_actions)  # spaces.Discrete(no_actions+1)
        self.dwi_postprocessor = Resample(sphere=get_sphere('repulsion100'))  # resample(sphere=sphere)
        self.referenceStreamline_ijk = None
        self.grid = get_grid(np.array(grid_dim))
        self.maxL2dist_to_State = max_l2_dist_to_state
        self.tracking_in_RAS = tracking_in_RAS

        # -- load streamlines --
        self.fa_threshold = fa_threshold
        self.maxSteps = 2000

        # -- init seeds --
        self.seeds = seeds
        if self.seeds is None:
            if self.dti_fit is None:
                self._init_odf()

            dti_model = dti.TensorModel(self.dataset.gtab, fit_method='LS')
            dti_fit = dti_model.fit(self.dataset.dwi, mask=self.dataset.binary_mask)

            fa_img = dti_fit.fa
            seed_mask = fa_img.copy()
            seed_mask[seed_mask >= 0.2] = 1
            seed_mask[seed_mask < 0.2] = 0

            seeds = utils.seeds_from_mask(seed_mask, affine=np.eye(4), density=1)  # tracking in IJK
            self.seeds = torch.from_numpy(seeds)

        # -- init bundles for neuroanatomical reward --
        print("Init tract masks for neuroanatomical reward")
        fibers = []
        self.bundleNames = os.listdir(pFolderBundles)
        for fibFile in self.bundleNames:
            pFibre = pFolderBundles + fibFile
            #print(" @ " + pFibre)
            fibers.append(FiberBundleDataset(path_to_files=pFibre, dataset = self.dataset).tractMask)

        self.tractMasksAllBundles = torch.stack(fibers, dim = 0).to(self.device)
        
        # -- set default values --
        self.reset()

        # -- init observation space --
        obs_shape = self.get_observation_from_state(self.state).shape
        self.observation_space = Box(low=0, high=150, shape=obs_shape)


    def _init_odf(self):
        print("Initialising ODF")
        # fit DTI model to data
        if self.odf_mode == "DTI":
            print("DTI-based ODF computation")
            self.dti_model = dti.TensorModel(self.dataset.gtab, fit_method='LS')
            self.dti_fit = self.dti_model.fit(self.dataset.dwi, mask=self.dataset.binary_mask)
            # compute ODF
            odf = self.dti_fit.odf(self.sphere_odf)
        elif self.odf_mode == "CSD":
            print("CSD-based ODF computation")
            mask = mask_for_response_ssst(self.dataset.gtab, self.dataset.dwi, roi_radii=10, fa_thr=0.7)
            num_voxels = np.sum(mask)
            print(num_voxels)
            response, ratio = response_from_mask_ssst(self.dataset.gtab, self.dataset.dwi, mask)
            print(response)
            self.dti_model = ConstrainedSphericalDeconvModel(self.dataset.gtab, response)
            self.dti_fit = self.dti_model.fit(self.dataset.dwi)
            odf = self.dti_fit.odf(self.sphere_odf)

        # -- set up interpolator for odf evaluation
        x_range = np.arange(odf.shape[0])
        y_range = np.arange(odf.shape[1])
        z_range = np.arange(odf.shape[2])

        self.odf_interpolator = RegularGridInterpolator((x_range, y_range, z_range), odf)

        # print("Computing pmf")
        # self.pmf = odf.clip(min=0)




    def interpolate_dwi_at_state(self, stateCoordinates):
        # TODO: maybe stay in RAS all the time then no need to transfer to IJK
        ras_points = self.dataset.to_ras(stateCoordinates)  # Transform state to World RAS+ coordinate system

        ras_points = self.grid + ras_points

        try:
            interpolated_dwi = self.dataset.get_interpolated_dwi(ras_points, postprocessing=self.dwi_postprocessor)
        except PointOutsideOfDWIError:
            return None
        interpolated_dwi = np.rollaxis(interpolated_dwi, 3)  # CxWxHxD
        # interpolated_dwi = self.dtype(interpolated_dwi).to(self.device)
        return interpolated_dwi


    def interpolate_odf_at_state(self, stateCoordinates):
        if self.odf_interpolator is None:
            self._init_odf()

        ijk_pts = self.grid + stateCoordinates.cpu().detach().numpy()
        interpol_odf = self.odf_interpolator(ijk_pts)
        interpol_odf = np.rollaxis(interpol_odf, 3)
        return interpol_odf


    def step(self, action, direction="forward"):
        self.stepCounter += 1

        # -- Termination conditions --
        # I. number of steps larger than maximum
        if self.stepCounter >= self.maxSteps:
            return self.get_observation_from_state(self.state), 0., True, {}

        # II. fa below threshold? stop tracking
        if self.dataset.get_fa(self.state.getCoordinate().cpu()) < self.fa_threshold:
            return self.get_observation_from_state(self.state), 0., True, {}
        
        #@todo: III. leaving brain mask
        #if self.dataset.get_fa(self.state.getCoordinate()) < self.fa_threshold:
        #    return self.get_observation_from_state(self.state), 0., True, {}

        # -- Tracking --
        cur_tangent = self.directions[action].view(-1, 3) # action space = Hemisphere
        cur_position = self.state.getCoordinate().view(-1, 3).to(self.device)
        if(direction == "backward"):
            cur_tangent = cur_tangent * -1
        next_position = cur_position + self.step_width * cur_tangent
        next_state = TractographyState(next_position, self.state_interpol_func)

        local_reward_na = interpolate3dAt(self.tractMasksAllBundles, cur_position.view(1,-1)).squeeze() 
        
        self.na_reward_history[self.stepCounter-1, :] = local_reward_na
        #print("mu hist", self.stepCounter, torch.mean(self.na_reward_history[0:self.stepCounter-1, :], dim = 0))

        # -- REWARD --
        # compute reward based on
        # I. We basically take the normalized odf value corresponding to the encoded (action) tangent as reward
        # It is normalized in a way such that its maximum equals 1 Crucial assumption is that self.directions ==
        # self.directions_odf
        odf_cur = torch.from_numpy(self.interpolate_odf_at_state(stateCoordinates=cur_position))[:, 1, 1, 1].view(self.directions_odf.shape[0])
        if not torch.count_nonzero(odf_cur):  # if all elements in odf_cur are zero, terminate episode
            return self.get_observation_from_state(next_state), 0., True, {}
        reward = odf_cur / torch.max(odf_cur)
        reward = reward[action]

        # II. cosine similarity of current tangent to previous tangent 
        #     => Agent should prefer going straight
        prev_tangent = None
        if self.stepCounter > 1:
            # DIRTY: .to(self.device) in next line... one element in history is not on device 
            prev_tangent = self.state_history[-1].getCoordinate().to(self.device) - self.state_history[-2].getCoordinate().to(self.device)
            prev_tangent = prev_tangent.view(-1, 3)
            prev_tangent = prev_tangent / torch.sqrt(torch.sum(prev_tangent ** 2, dim=1))  # normalize to unit vector
            cos_similarity = abs(torch.nn.functional.cosine_similarity(prev_tangent, cur_tangent))
            reward = (reward * cos_similarity).squeeze()
            if cos_similarity <= 0.:
                return self.get_observation_from_state(next_state), reward, True, {}

        #@todo: replace the following lines by a call to reward_for_state_action_pair(-)
        #reward_sap = self.reward_for_state_action_pair(self.state, prev_tangent, action)
            
        # -- book keeping --
        self.state_history.append(next_state)
        self.state = next_state

        return self.get_observation_from_state(next_state), reward, False, {}


    def reward_for_state(self, state, prev_direction):
        my_position = state.getCoordinate().squeeze(0).to(self.device)
        # -- main peak from ODF --
        pmf_cur = self.interpolate_odf_at_state(my_position)[:, 1, 1, 1]
        pmf_cur = torch.from_numpy(pmf_cur).to(self.device)
        reward = pmf_cur / torch.max(pmf_cur)
        peak_indices = self._get_odf_peaks(reward, window_width=int(self.action_space.n/3))
        mask = torch.zeros_like(reward).to(self.device)
        mask[peak_indices] = 1
        reward *= mask
        if prev_direction is not None:
            reward = reward * abs(torch.nn.functional.cosine_similarity(self.directions, prev_direction.view(1,-1))).view(1,-1)
        
        # neuroanatomical reward
        next_pos = my_position.view(1,-1) + self.directions # gets next positions for all directions actions X 3
        local_reward_na = interpolate3dAt(self.tractMasksAllBundles, next_pos).squeeze()  # no_tracts X actions
        #self.na_reward_history[self.stepCounter, :] = local_reward_na
        #reward_na = torch.mean(self.na_reward_history[0:self.stepCounter, :], dim = 0)
        #reward_na = torch.max(reward_na)
        #reward_na_idx = torch.argmax(reward_na)
        #print("[%d] dominant bundle: %s" % (self.stepCounter, self.bundleNames[reward_na_idx]))
        
        reward_na_mu_hist = torch.mean(self.na_reward_history[0:self.stepCounter-1, :], dim = 0).view(-1, 1) # no_tracts X 1
        
        local_reward_na = local_reward_na + reward_na_mu_hist
        
        reward_na, _ = torch.max(local_reward_na, dim = 0)
        reward_na = reward_na.view(1,-1) # maginalize tracts, to get na_reward vs. next action
        reward_na_arg = torch.argmax(local_reward_na, dim = 0) # get dominant tract per action
        return (reward + reward_na).cpu().numpy()

    
    def reward_for_state_action_pair(self, state, prev_direction, action):
        reward = self.reward_for_state(state, prev_direction)
        return reward[action]

    
    def _get_best_action(self, state, prev_direction):
        reward = self.reward_for_state(state, prev_direction)
        return np.argmax(reward)#best_action_d

    
    def _get_odf_peaks(self, odf, window_width=31):
        odf = odf.squeeze(0)
        odf_diff = ((odf[:-2]<odf[1:-1]) & (odf[2:]<odf[1:-1])).type(torch.uint8).to(self.device)
        if window_width % 2 == 0.:
            window_width += 1
        peak_mask = torch.cat([torch.zeros(1, dtype=torch.uint8).to(self.device), odf_diff, torch.zeros(1, dtype=torch.uint8).to(self.device)], dim=0)
        peaks = torch.nn.functional.max_pool1d_with_indices(odf.view(1,1,-1), window_width, 1, padding=window_width//2)[1].unique()
        peak_indices = peaks[peak_mask[peaks].nonzero()]
        return peak_indices

    
    def track(self, action_function=None):
        streamlines = []
        for i in trange(len(self.seeds)):
            all_states = []
            self.reset(seed_index=i)
            state = self.state  # reset function now returns dwi values --> due to compatibility to rainbow agent or stable baselines
            seed_position = state.getCoordinate().squeeze(0).numpy()
            current_direction = None
            all_states.append(seed_position)

            # -- forward tracking --
            terminal = False
            eval_steps = 0
            while not terminal:
                # current position
                # get the best choice from environment
                if action_function is None:
                    action = self._get_best_action(state, current_direction)
                else:
                    action = action_function(self.get_observation_from_state(state))
                # store tangent for next time step
                current_direction = self.directions[action] #.numpy()
                # take a step
                _, reward, terminal, _ = self.step(action)
                state = self.state # step function now returns dwi values --> due to compatibility to rainbow agent or stable baselines
                if not terminal:
                    all_states.append(state.getCoordinate().squeeze(0))
                eval_steps = eval_steps + 1

            # -- backward tracking --
            self.reset(seed_index=i, terminal_F=True)
            state = self.state # reset function now returns dwi values --> due to compatibility to rainbow agent or stable baselines
            current_direction = None  # potentially take tangent of first step of forward tracker
            terminal = False
            all_states = all_states[::-1]
            while not terminal:
                # current position
                my_position = state.getCoordinate().double().squeeze(0)
                # get the best choice from environment
                if action_function is None:
                    action = self._get_best_action(state, current_direction)
                else:
                    action = action_function(self.get_observation_from_state(state))
                # store tangent for next time step
                current_direction = self.directions[action]#.numpy()
                # take a step
                _, reward, terminal, _ = self.step(action, direction="backward")
                state = self.state
                my_position = my_position.to(self.device) # DIRTY!!!
                my_coord = state.getCoordinate().squeeze(0).to(self.device)
                if (False in torch.eq(my_coord, my_position)) & (not terminal):
                    all_states.append(my_coord)

            streamlines.append((all_states))

        return streamlines


    def get_observation_from_state(self, state):
        dwi_values = state.getValue().flatten()
<<<<<<< HEAD
=======
        # TODO -> currently only on dwi values, not on past states
>>>>>>> 7d7b76a0
        #past_coordinates = np.array(list(self.state_history)).flatten()
        #return np.concatenate((dwi_values, past_coordinates))
        return dwi_values


    # reset the game and returns the observed data from the last episode
    def reset(self, seed_index=None, terminal_F=False, terminal_B=False):
        # self.seed_index = seed_index
        if seed_index is not None:
            self.seed_index = seed_index
        elif not terminal_F and not terminal_B or terminal_F and terminal_B:
            self.seed_index = np.random.randint(len(self.seeds))

        if self.tracking_in_RAS:
            reference_seed_point_ras = self.seeds[self.seed_index]
            reference_seed_point_ijk = self.dataset.to_ijk(
                reference_seed_point_ras)
        else:
            reference_seed_point_ijk = self.seeds[self.seed_index]

        self.done = False
        self.stepCounter = 0
        self.reward = 0
        self.past_reward = 0
        self.points_visited = 1  # position_index

        self.reference_seed_point_ijk = reference_seed_point_ijk
        self.state = TractographyState(self.reference_seed_point_ijk, self.state_interpol_func)
        self.state_history = deque([self.state]*4, maxlen=4)
        self.na_reward_history = torch.zeros((self.maxSteps, self.tractMasksAllBundles.shape[0])).to(self.device)

        return self.get_observation_from_state(self.state)

    def render(self, mode="human"):
        pass
    
    
    '''@deprecated
    def _set_adjacency_matrix(self, sphere, cos_similarity):
        """Creates a dictionary where each key is a direction from sphere and
        each value is a boolean array indicating which directions are less than
        max_angle degrees from the key"""
        matrix = np.dot(sphere.vertices, sphere.vertices.T)
        matrix = abs(matrix) >= cos_similarity
        keys = [tuple(v) for v in sphere.vertices]
        adj_matrix = dict(zip(keys, matrix))
        keys = [tuple(-v) for v in sphere.vertices]
        adj_matrix.update(zip(keys, matrix))
        self._adj_matrix = adj_matrix
    
    
    # switch reference streamline of environment
    # @TODO: optimize runtime
    def switch_streamline(self, streamline):
        self.line = streamline
        self.referenceStreamline_ijk = self.dtype(np.array(streamline.coords[:])).to(self.device)
        self.step_angles = []
    
    
    def _get_multi_best_action_odf(self, my_position, K=3):
        my_odf = self.odf_interpolator(my_position).squeeze()
        k_largest = np.argpartition(my_odf.squeeze(), -K)[-K:]
        peak_dirs_torch = self.directions_odf[k_largest].view(K, 3)
        rewards = torch.stack(
            [abs(torch.nn.functional.cosine_similarity(peak_dirs_torch[k:k + 1, :], self.directions.view(-1, 3))) for k
             in range(K)])
        return rewards
        
        def interpolate_pmf_at_state(self, stateCoordinates):
        if self.sh_coefficient is None:
            self._init_shm_coefficient()

        coefficient = trilinear_interpolate4d(self.sh_coefficient, stateCoordinates)
        pmf = np.dot(self._B, coefficient)
        pmf.clip(0, out=pmf)
        return pmf
        
   
   def _init_shm_coefficient(self, sh_basis_type=None):
        print("Initialising spherical harmonics")
        self.dti_model = dti.TensorModel(self.dataset.gtab, fit_method='LS')

        peaks = peaks_from_model(model=self.dti_model, data=self.dataset.dwi, sphere=self.sphere,
                                 relative_peak_threshold=.2, min_separation_angle=25, mask=self.dataset.binary_mask,
                                 npeaks=2)

        self.sh_coefficient = peaks.shm_coeff
        sh_order = order_from_ncoef(self.sh_coefficient.shape[-1])
        try:
            basis = sph_harm_lookup[sh_basis_type]
        except KeyError:
            raise ValueError("%s is not a known basis type." % sh_basis_type)

        self._B, m, n = basis(sh_order, self.sphere.theta, self.sphere.phi)
    '''<|MERGE_RESOLUTION|>--- conflicted
+++ resolved
@@ -360,10 +360,7 @@
 
     def get_observation_from_state(self, state):
         dwi_values = state.getValue().flatten()
-<<<<<<< HEAD
-=======
         # TODO -> currently only on dwi values, not on past states
->>>>>>> 7d7b76a0
         #past_coordinates = np.array(list(self.state_history)).flatten()
         #return np.concatenate((dwi_values, past_coordinates))
         return dwi_values
